ROOT_DIR		:= $(shell dirname $(realpath $(lastword $(MAKEFILE_LIST))))
LAMBDA_PACKAGE_CMD	:= docker run --rm \
	-e AWS_DEFAULT_REGION=us-west-2 \
	-v ${HOME}/.aws:/root/.aws \
	-v $(ROOT_DIR)/..:/var/task 320464205386.dkr.ecr.us-west-2.amazonaws.com/custom-codebuild-cis-ci:latest

VENV_COMMAND		:= virtualenv venv -p python3
VENV_ACTIVATE		:= source venv/bin/activate
CIS_MODULE_PATH		:= python-modules
<<<<<<< HEAD
PY_DIR			:= /usr/lib/python3.6/site-packages
=======
PY_DIR			:= python/lib/python3.6/site-packages
>>>>>>> 215bf406
PIP_CMD			:= pip install --upgrade
LAYER_NAME		:= cis
STAGE			:= ${STAGE}
STAGE			:= $(if $(STAGE),$(STAGE),testing)
AWS_REGION		:= us-west-2

.PHONY:all
all:
	@echo 'Available make targets:'
	@grep '^[^#[:space:]^\.PHONY.*].*:' Makefile
	@echo $(STAGE)

.PHONY:clean-layer
clean-layer:
	rm -rf $(ROOT_DIR)/layer/*
	rm -rf $(ROOT_DIR)/build/*
	rm $(ROOT_DIR)/cis.zip

.PHONY:layer
layer:
	$(LAMBDA_PACKAGE_CMD) \
	/bin/bash -c "$(PIP_CMD) $(CIS_MODULE_PATH)/cis_aws/ \
	$(CIS_MODULE_PATH)/cis_change_service/ \
	$(CIS_MODULE_PATH)/cis_crypto/ \
	$(CIS_MODULE_PATH)/cis_fake_well_known/ \
	$(CIS_MODULE_PATH)/cis_identity_vault/ \
	$(CIS_MODULE_PATH)/cis_processor/ \
	$(CIS_MODULE_PATH)/cis_profile/ \
	$(CIS_MODULE_PATH)/cis_profile_retrieval_service/ \
	$(CIS_MODULE_PATH)/cis_publisher/ \
	serverless_wsgi \
	flask \
	iam-profile-faker -t /var/task/serverless-functions/$(PY_DIR) && \
	ls /var/task/serverless-functions/build/ && \
	zip -r /var/task/serverless-functions/cis.zip /var/task/serverless-functions/build/ && \
	aws lambda publish-layer-version \
	--layer-name $(LAYER_NAME)_$(STAGE) --compatible-runtimes python3.6 \
	--zip-file fileb:///var/task/serverless-functions/cis.zip | \
	jq .LayerVersionArn | xargs -n 1 aws ssm put-parameter \
	--name /iam/cis/$(STAGE)/lambda_layer_arn \
	--overwrite --type String --value "

.PHONY: layer-codebuild
layer-codebuild:
	mkdir -p /tmp/build/$(PYDIR)
	$(PIP_CMD) ../$(CIS_MODULE_PATH)/cis_aws/ \
	../$(CIS_MODULE_PATH)/cis_change_service/ \
	../$(CIS_MODULE_PATH)/cis_crypto/ \
	../$(CIS_MODULE_PATH)/cis_fake_well_known/ \
	../$(CIS_MODULE_PATH)/cis_identity_vault/ \
	../$(CIS_MODULE_PATH)/cis_processor/ \
	../$(CIS_MODULE_PATH)/cis_profile/ \
	../$(CIS_MODULE_PATH)/cis_profile_retrieval_service/ \
	../$(CIS_MODULE_PATH)/cis_publisher/ \
	serverless_wsgi \
	flask \
	iam-profile-faker -t /tmp/build/$(PY_DIR) && \
	cd /tmp/build && zip -r /tmp/cis.zip . && \
	aws lambda publish-layer-version \
	--layer-name $(LAYER_NAME)_$(STAGE) --compatible-runtimes python3.6 \
	--zip-file fileb:///tmp/cis.zip | \
	jq .LayerVersionArn | xargs -n 1 aws ssm put-parameter \
	--name /iam/cis/$(STAGE)/lambda_layer_arn \
	--overwrite --type String --value

.PHONY:package-single-layer
package-single-layer:
	$(LAMBDA_PACKAGE_CMD) \
	$(PIP_CMD) -v $(CIS_MODULE_PATH)/${MODULE}/ -t serverless-functions/$(PY_DIR) --upgrade && \
	zip -r /var/task/serverless-functions/ /var/task/serverless-functions/build/ && \
	aws lambda publish-layer-version \
	--layer-name $(LAYER_NAME)_$(STAGE) --compatible-runtimes python3.6 \
	--zip-file fileb:///var/task/serverless-functions/cis.zip | \
	jq .LayerVersionArn | xargs -n 1 aws ssm put-parameter \
	--name /iam/cis/$(STAGE)/lambda_layer_arn \
	--overwrite --type String --value

.PHONY:deploy-change-service
deploy-change-service:
	cd $(ROOT_DIR)/change && \
	npm install serverless-domain-manager --save-dev && \
	sls deploy --region $(AWS_REGION) --stage $(STAGE)

.PHONY:test-change-service
test-change-service:
	python e2e/test_change_endpoint.py

.PHONY:deploy-ldap-publisher
deploy-ldap-publisher:
	cd $(ROOT_DIR)/ldap-publisher && sls deploy --region $(AWS_REGION) --stage $(STAGE)

.PHONY:deploy-stream-processor
deploy-stream-processor:
	cd $(ROOT_DIR)/stream-processor && sls deploy --region $(AWS_REGION) --stage $(STAGE)

.PHONY:deploy-person-api
deploy-person-api:
	cd $(ROOT_DIR)/profile_retrieval && \
	npm install serverless-domain-manager --save-dev && \
	sls deploy --region $(AWS_REGION) --stage $(STAGE)<|MERGE_RESOLUTION|>--- conflicted
+++ resolved
@@ -7,11 +7,7 @@
 VENV_COMMAND		:= virtualenv venv -p python3
 VENV_ACTIVATE		:= source venv/bin/activate
 CIS_MODULE_PATH		:= python-modules
-<<<<<<< HEAD
-PY_DIR			:= /usr/lib/python3.6/site-packages
-=======
 PY_DIR			:= python/lib/python3.6/site-packages
->>>>>>> 215bf406
 PIP_CMD			:= pip install --upgrade
 LAYER_NAME		:= cis
 STAGE			:= ${STAGE}
