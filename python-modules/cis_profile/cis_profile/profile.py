--- conflicted
+++ resolved
@@ -317,12 +317,7 @@
                 
             return attrs
 
-
-<<<<<<< HEAD
-=======
-            return flat
-
->>>>>>> 00cebf88
+          
         serializer = TypeSerializer()
         return {k: serializer.serialize(v) for k, v in sanitize(user).items()}
 
