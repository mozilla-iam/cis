--- conflicted
+++ resolved
@@ -16,11 +16,7 @@
 
 [flake8]
 exclude = docs
-<<<<<<< HEAD
 max-line-length = 120
-=======
-max-line-length=119
 ignore=E266
->>>>>>> f2252c16
 
 [aliases]